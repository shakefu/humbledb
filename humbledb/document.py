--- conflicted
+++ resolved
@@ -289,32 +289,16 @@
 
         return cursor_wrapper
 
-<<<<<<< HEAD
+    # Create an update property which will work with mocks in testing
     def _get_update(cls):
-        """ Method to pass through the *dict*'s update method and instead use
-            the collection method.
-
-        """
         if cls._update:
             return cls._update
-
         cls._authenticate()
         return cls.collection.update
 
-    def _set_update(cls, value):
-        """ Allows setting the update attribute for testing with mocks. """
-        cls._update = value
-
-    def _del_update(cls):
-        """ Allows deleting the update attribute for testing with mocks. """
-        cls._update = None
-=======
-    # Create an update property which will work with mocks in testing
-    def _get_update(cls): return cls._update or cls.collection.update
     def _set_update(cls, value): cls._update = value
     def _del_update(cls): cls._update = None
     update = property(_get_update, _set_update, _del_update)
->>>>>>> e1e6d4b2
 
     def mapped_keys(cls):
         """ Return a list of the mapped keys. """
